--- conflicted
+++ resolved
@@ -223,58 +223,6 @@
 )
 ;
 
-<<<<<<< HEAD
-/* Breakdown by year */
-SELECT COUNT(*),
-  case_year,
-  concept_cd, concept_name
-FROM
-  (SELECT extract(YEAR FROM start_date) case_year,
-    concept_cd, concept_name
-  FROM
-    (SELECT to_date(
-      CASE
-        WHEN value IN ('00000000', '99999999', '99990')
-        THEN NULL
-        WHEN LENGTH(trim(value)) = 4
-        THEN value
-          || '0101'
-        WHEN LENGTH(value) = 6
-        THEN value
-          || '01'
-        WHEN SUBSTR(value, 5, 4) = '9999'
-        THEN SUBSTR(value, 1, 4)
-          || '1231'
-        ELSE value
-      END, 'yyyymmdd') AS start_date,
-      sf.concept_cd,
-      sm.name concept_name
-    FROM
-      (SELECT ne."Date of Diagnosis" value ,
-        ne."Primary Site" site ,
-        -- ne."Derived AJCC-7 Stage Grp",
-        ne."Accession Number--Hosp"
-        || '-'
-        || ne."Sequence Number--Hospital" AS encounter_ide
-      FROM naacr.extract ne
-      ) ne
-    JOIN seer_recode_facts sf
-    ON ne.encounter_ide = sf.encounter_ide
-    join seer_site_terms@deid sm on 'SEER_SITE:' || sm.basecode = sf.concept_cd
-    )
-  )
-WHERE case_year IS NOT NULL
-and concept_cd in (/*'SEER_SITE:22030'*/ 'SEER_SITE:26000')
-GROUP BY case_year,
-  concept_cd, concept_name
--- HAVING COUNT(*) > 100
-ORDER BY 2 DESC,
-  3;
-
-select * from seer_recode_facts;
-select * from seer_site_terms@deid;
-
-=======
 /* Hunt down "not a valid month"
 select min(to_date(ne."Date of Last Contact", 'yyyymmdd'))
 from (
@@ -283,7 +231,6 @@
   from naacr.extract
   ) where i > 960 and i < 970) ne;
 */
->>>>>>> 06b5955e
 
 /* This is the main big flat view. */
 create or replace view tumor_item_value as
