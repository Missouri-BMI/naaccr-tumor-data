--- conflicted
+++ resolved
@@ -104,11 +104,7 @@
 
 class NAACCR_Ontology1(SparkJDBCTask):
     design_id = pv.StrParam(
-<<<<<<< HEAD
-        default='w/seer',
-=======
         default='leafs',
->>>>>>> f34d969d
         description='''
         mnemonic for latest visible change to output.
         Changing this causes task_id to change, which
@@ -145,16 +141,11 @@
           select "{self.task_id}" as task_id from (values('X'))
         ''')
 
-<<<<<<< HEAD
-        ont = NAACCR_I2B2.ont_view_in(spark,
-                                      self.naaccr_ddict.resolve(),
-                                      self.seer_recode.resolve())
-        ont_upper = ont.toDF(*[n.upper() for n in ont.columns])
-        self.jdbc_access(ont_upper.write, self.table_name, mode='overwrite')
-=======
         ont = tr_ont.NAACCR_I2B2.ont_view_in(
-            spark, self.naaccr_ddict.resolve())
+            spark, self.naaccr_ddict.resolve(),
+            self.seer_recode.resolve())
         ont_upper = tr_ont.toDF(*[n.upper() for n in ont.columns])
+
         self.jdbc_access(ont_upper.write, self.table_name, mode='overwrite')
 
 
@@ -279,5 +270,4 @@
         obs.createOrReplaceTempView(self.coded_view)
         tr_ont.create_object(self.fact_view, self.naaccr_txform, spark)
         data = spark.table(self.fact_view)
-        return data
->>>>>>> f34d969d
+        return data